.site-header {
  font-size: 16px;
  line-height: normal;
  font-weight: 400;
  gap: 16px;
  width: max;

  color-scheme: light dark;
  color: #fff;
  background-color: #2e2e2e;
  text-transform: uppercase;
<<<<<<< HEAD
}
a:visited .logoImage {
  opacity: 50%;
}

header .logoImage {
  height: 32px;
  width: 230px;
  opacity: 1;
  transition: opacity 0.3s ease;
}
header .logoImage:hover {
  opacity: 90%;
  height: 32px;
  width: 230px;
}


.logoImage.clicked {
  opacity: 0.6;
}
header .logoImage:visited {
  opacity: 60%;
  height: 32px;
  width: 230px;
}
header a{
  color: #FAFAFA;
}


header a:visited{
  color: #999999;
}

header a:hover {
  color: #CCCCCC;
}
=======

  .logoImage {
    height: 32px;
    width: 230px;
  }

  a:hover {
    color: #a5a5a5;
  }
>>>>>>> 243f82eb

  select {
    background-color: #2e2e2e;
    color: #fff;
    font-size: 16px;
  }

  .language-icon {
    width: 20px;
    height: 20px;
    color: #fff;
  }
}<|MERGE_RESOLUTION|>--- conflicted
+++ resolved
@@ -9,56 +9,15 @@
   color: #fff;
   background-color: #2e2e2e;
   text-transform: uppercase;
-<<<<<<< HEAD
-}
-a:visited .logoImage {
-  opacity: 50%;
-}
 
-header .logoImage {
-  height: 32px;
-  width: 230px;
-  opacity: 1;
-  transition: opacity 0.3s ease;
-}
-header .logoImage:hover {
-  opacity: 90%;
+.logoImage {
   height: 32px;
   width: 230px;
 }
 
-
-.logoImage.clicked {
-  opacity: 0.6;
+a:hover {
+  color: #a5a5a5;
 }
-header .logoImage:visited {
-  opacity: 60%;
-  height: 32px;
-  width: 230px;
-}
-header a{
-  color: #FAFAFA;
-}
-
-
-header a:visited{
-  color: #999999;
-}
-
-header a:hover {
-  color: #CCCCCC;
-}
-=======
-
-  .logoImage {
-    height: 32px;
-    width: 230px;
-  }
-
-  a:hover {
-    color: #a5a5a5;
-  }
->>>>>>> 243f82eb
 
   select {
     background-color: #2e2e2e;
