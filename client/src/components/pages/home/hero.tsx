--- conflicted
+++ resolved
@@ -1,10 +1,6 @@
 import "./hero.css";
-<<<<<<< HEAD
-import logo from "@/assets/images/logo.svg";
-=======
 import logo from "@/assets/logo.svg";
 import { FormattedMessage } from "react-intl";
->>>>>>> 243f82eb
 
 const Hero = () => {
   return (
@@ -12,10 +8,11 @@
       <img src={logo} className="w-2xl lg:w-5xl" alt="Logo" />
       <h2 className="text-white text-2xl md:text-3xl lg:text-5xl w-full font-bold">
         <FormattedMessage
-        id="hero.heading"
-					values={{
-						br: <br />
-					}} />
+          id="hero.heading"
+          values={{
+            br: <br />,
+          }}
+        />
       </h2>
       <p className="text-white text-xs md:text-base">
         <FormattedMessage
